--- conflicted
+++ resolved
@@ -55,9 +55,7 @@
     uplinkInsertInProg:     new McduMessage("UPLINK INSERT IN PROG", false, true),
     vToDisagree:            new McduMessage("V1/VR/V2 DISAGREE", true, true),
     waitForSystemResponse:  new McduMessage("WAIT FOR SYSTEM RESPONSE", false, false),
-<<<<<<< HEAD
-    fmDataLinkUnavail:      new McduMessage("FM DATALINK UNAVAIL", false, false)
-=======
+    fmDataLinkUnavail:      new McduMessage("FM DATALINK UNAVAIL", false, false),
     comUnavailable:         new McduMessage("COM UNAVAILABLE", false, false),
     dcduFileFull:           new McduMessage("DCDU FILE FULL", false, false),
     systemBusy:             new McduMessage("SYSTEM BUSY-TRY LATER", false, false),
@@ -66,7 +64,6 @@
     noPreviousAtis:         new McduMessage("NO PREVIOUS ATIS STORED", false, false),
     arptTypeAlreadyInUse:   new McduMessage("ARPT/TYPE ALREADY USED", false, false),
     cancelAtisUpdate:       new McduMessage("CANCEL UPDATE BEFORE", false, false)
->>>>>>> 0a1ef36a
 };
 
 const NXFictionalMessages = {
@@ -92,12 +89,9 @@
     noWptInfos:             new McduMessage("NO WAYPOINT INFOS", false, false),
     emptyMessage:           new McduMessage(""),
     reloadPlaneApply:       new McduMessage("RELOAD A/C TO APPLY", true, true),
-<<<<<<< HEAD
-    noResponse:             new McduMessage("NO RESPONSE",false, false)
-=======
+    noResponse:             new McduMessage("NO RESPONSE",false, false),
     noAtc:                  new McduMessage("NO ACTIVE ATC", false, false),
     noHoppieConnection:     new McduMessage("NO HOPPIE CONNECTION", false, false),
     unknownAtsuMessage:     new McduMessage("UNKNOWN ATSU MESSAGE", false, false),
     reverseProxy:           new McduMessage("REVERSE PROXY ERROR", false, false)
->>>>>>> 0a1ef36a
 };