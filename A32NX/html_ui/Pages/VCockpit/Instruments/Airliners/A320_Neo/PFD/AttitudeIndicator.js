class Jet_PFD_AttitudeIndicator extends HTMLElement {
    constructor() {
        super();
        this.radioAltitudeColorOk = "white";
        this.radioAltitudeColorBad = "white";
        this.radioAltitudeColorLimit = 0;
        this.radioAltitudeRotate = false;
        this.horizonAngleFactor = 1.0;
        this.pitchAngleFactor = 1.0;
        this.horizonTopColor = "";
        this.horizonBottomColor = "";
        this.horizonVisible = true;
        this.isHud = false;
        this._aircraft = Aircraft.A320_NEO;
    }
    static get dynamicAttributes() {
        return [
            "pitch",
            "bank",
            "horizon",
            "slip_skid",
            "flight_director-active",
            "flight_director-pitch",
            "flight_director-bank",
            "radio_altitude",
            "decision_height",
            "compass",
            "show_selected_hdg",
            "ap_hdg"
        ];
    }
    static get observedAttributes() {
        return this.dynamicAttributes.concat([
            "background",
            "hud"
        ]);
    }
    get aircraft() {
        return this._aircraft;
    }
    set aircraft(_val) {
        if (this._aircraft != _val) {
            this._aircraft = _val;
            this.construct();
        }
    }
    connectedCallback() {
        this.construct();
    }
    showFPV(_active) {
    }
    destroyLayout() {
        Utils.RemoveAllChildren(this);
        for (let i = 0; i < Jet_PFD_AttitudeIndicator.dynamicAttributes.length; i++) {
            this.removeAttribute(Jet_PFD_AttitudeIndicator.dynamicAttributes[i]);
        }
        this.horizonAngleFactor = 1.0;
        this.pitchAngleFactor = 1.0;
        this.radioAltitudeRotate = false;
        this.radioAltitudeColorLimit = 0;
    }
    construct() {
        this.destroyLayout();
        this.construct_A320_Neo();
    }
    construct_A320_Neo() {
        const pitchFactor = -7;
        this.pitchAngleFactor = pitchFactor;
        this.horizonAngleFactor = pitchFactor * 1.2;
        this.horizonHeight = 300;
        this.attitudeHeight = 250;
        this.horizonToAttitudeRatio = this.attitudeHeight / this.horizonHeight;
        const seperatorColor = "#e0e0e0";
        {
            this.horizon_root = document.createElementNS(Avionics.SVG.NS, "svg");
            this.horizon_root.setAttribute("id", "Background");
            this.horizon_root.setAttribute("width", "100%");
            this.horizon_root.setAttribute("height", "100%");
            this.horizon_root.setAttribute("viewBox", "-200 -200 400 300");
            this.horizon_root.setAttribute("x", "-100");
            this.horizon_root.setAttribute("y", "-100");
            this.horizon_root.setAttribute("overflow", "visible");
            this.horizon_root.setAttribute("style", "position:absolute; z-index: -3;");
            this.horizon_root.setAttribute("transform", "translate(0, 100)");
            this.appendChild(this.horizon_root);
            this.horizonTopColor = "#19A0E0"; // Originally "#5384EC";
            this.horizonBottomColor = "#8B3D18";// Originally "#612C27";
            this.horizon_top_bg = document.createElementNS(Avionics.SVG.NS, "rect");
            this.horizon_top_bg.setAttribute("fill", (this.horizonVisible) ? this.horizonTopColor : "transparent");
            this.horizon_top_bg.setAttribute("x", "-1000");
            this.horizon_top_bg.setAttribute("y", "-1000");
            this.horizon_top_bg.setAttribute("width", "2000");
            this.horizon_top_bg.setAttribute("height", "2000");
            this.horizon_root.appendChild(this.horizon_top_bg);
            this.horizon_bottom = document.createElementNS(Avionics.SVG.NS, "g");
            this.horizon_root.appendChild(this.horizon_bottom);
            {
                this.horizon_bottom_bg = document.createElementNS(Avionics.SVG.NS, "rect");
                this.horizon_bottom_bg.setAttribute("fill", (this.horizonVisible) ? this.horizonBottomColor : "transparent");
                this.horizon_bottom_bg.setAttribute("x", "-1500");
                this.horizon_bottom_bg.setAttribute("y", "0");
                this.horizon_bottom_bg.setAttribute("width", "3000");
                this.horizon_bottom_bg.setAttribute("height", "3000");
                this.horizon_bottom.appendChild(this.horizon_bottom_bg);
                const separator = document.createElementNS(Avionics.SVG.NS, "rect");
                separator.setAttribute("fill", seperatorColor);
                separator.setAttribute("x", "-1500");
                separator.setAttribute("y", "0");
                separator.setAttribute("width", "3000");
                separator.setAttribute("height", "3");
                this.horizon_bottom.appendChild(separator);
            }
        }
        {
            const primaryGraduations = 7;
            const HSIndicatorWidth = 550;
            const horizonWidth = 400;

            // 50 is from HSIndicator.js, multiply by 2 as we only want primary ticks, not secondary
            // use scaling factor with horizon and HS indicator width to match them up
            this.graduationSpacing = 50 * 2 * (horizonWidth / HSIndicatorWidth);
            this.compassInterval = 10; // 10 Degrees between ticks
            this.compassTicks = document.createElementNS(Avionics.SVG.NS, "g");
            this.compassTicks.setAttribute("y", "0");
            this.horizon_bottom.appendChild(this.compassTicks);

            // Shift over by 3 ticks to make x = 0 the center of the horizon
            const centerDelta = (3 * this.graduationSpacing);

            for (let i = 0; i < primaryGraduations; i++) {
                const graduation = document.createElementNS(Avionics.SVG.NS, "rect");
                graduation.setAttribute("height", "15");
                graduation.setAttribute("width", "3");
                graduation.setAttribute("x", `${(i * this.graduationSpacing) - centerDelta}`);
                graduation.setAttribute("y", "0");
                graduation.setAttribute("fill", seperatorColor);
                this.compassTicks.appendChild(graduation);
            }

            // Tick on top of seperator
            this.compassSelectedHeading = document.createElementNS(Avionics.SVG.NS, "rect");
            this.compassSelectedHeading.setAttribute("width", "3");
            this.compassSelectedHeading.setAttribute("height", "33");
            this.compassSelectedHeading.setAttribute("y", "-33");
            this.compassSelectedHeading.setAttribute("x", "0");
            this.compassSelectedHeading.setAttribute("fill", "#00F2FF");
            this.horizon_bottom.appendChild(this.compassSelectedHeading);
        }
        {
            const pitchContainer = document.createElement("div");
            pitchContainer.setAttribute("id", "Pitch");
            pitchContainer.style.top = "-13%";
            pitchContainer.style.left = "-10%";
            pitchContainer.style.width = "120%";
            pitchContainer.style.height = "120%";
            pitchContainer.style.position = "absolute";
            this.appendChild(pitchContainer);
            const pitchSvg = document.createElementNS(Avionics.SVG.NS, "svg");
            pitchSvg.setAttribute("width", "100%");
            pitchSvg.setAttribute("height", "100%");
            pitchSvg.setAttribute("viewBox", "-200 -200 400 300");
            pitchSvg.setAttribute("overflow", "visible");
            pitchSvg.setAttribute("style", "position:absolute; z-index: -2;");
            pitchContainer.appendChild(pitchSvg);
            {
                this.pitch_root = document.createElementNS(Avionics.SVG.NS, "g");
                pitchSvg.appendChild(this.pitch_root);
                const borders = document.createElementNS(Avionics.SVG.NS, "rect");
                borders.setAttribute("x", "-200");
                borders.setAttribute("y", "-125");
                borders.setAttribute("width", "400");
                borders.setAttribute("height", "250");
                borders.setAttribute("fill", "transparent");
                borders.setAttribute("stroke", "white");
                borders.setAttribute("stroke-width", "3");
                borders.setAttribute("stroke-opacity", "1");
                this.pitch_root.appendChild(borders);
                const x = -115;
                const y = -(this.attitudeHeight / 2);
                const w = 230;
                const h = this.attitudeHeight;
                const attitudePitchContainer = document.createElementNS(Avionics.SVG.NS, "svg");
                attitudePitchContainer.setAttribute("width", w.toString());
                attitudePitchContainer.setAttribute("height", h.toString());
                attitudePitchContainer.setAttribute("x", x.toString());
                attitudePitchContainer.setAttribute("y", y.toString());
                attitudePitchContainer.setAttribute("viewBox", x + " " + y + " " + w + " " + h);
                attitudePitchContainer.setAttribute("overflow", "hidden");
                this.pitch_root.appendChild(attitudePitchContainer);
                this.attitude_pitch = document.createElementNS(Avionics.SVG.NS, "g");
                attitudePitchContainer.appendChild(this.attitude_pitch);
                const maxDash = 80;
                const fullPrecisionLowerLimit = -20;
                const fullPrecisionUpperLimit = 20;
                const halfPrecisionLowerLimit = -30;
                const halfPrecisionUpperLimit = 45;
                const unusualAttitudeLowerLimit = -30;
                const unusualAttitudeUpperLimit = 50;
                const bigWidth = 120;
                const bigHeight = 3;
                const mediumWidth = 45;
                const mediumHeight = 3;
                const smallWidth = 20;
                const smallHeight = 2;
                const fontSize = 20;
                let angle = -maxDash;
                let nextAngle;
                let width;
                let height;
                let text;
                while (angle <= maxDash) {
                    if (angle % 10 == 0) {
                        width = bigWidth;
                        height = bigHeight;
                        text = true;
                        if (angle >= fullPrecisionLowerLimit && angle < fullPrecisionUpperLimit) {
                            nextAngle = angle + 2.5;
                        } else if (angle >= halfPrecisionLowerLimit && angle < halfPrecisionUpperLimit) {
                            nextAngle = angle + 5;
                        } else {
                            nextAngle = angle + 10;
                        }
                    } else {
                        if (angle % 5 == 0) {
                            width = mediumWidth;
                            height = mediumHeight;
                            text = false;
                            if (angle >= fullPrecisionLowerLimit && angle < fullPrecisionUpperLimit) {
                                nextAngle = angle + 2.5;
                            } else {
                                nextAngle = angle + 5;
                            }
                        } else {
                            width = smallWidth;
                            height = smallHeight;
                            nextAngle = angle + 2.5;
                            text = false;
                        }
                    }
                    if (angle != 0) {
                        const rect = document.createElementNS(Avionics.SVG.NS, "rect");
                        rect.setAttribute("fill", "white");
                        rect.setAttribute("x", (-width / 2).toString());
                        rect.setAttribute("y", (pitchFactor * angle - height / 2).toString());
                        rect.setAttribute("width", width.toString());
                        rect.setAttribute("height", height.toString());
                        this.attitude_pitch.appendChild(rect);
                        if (text) {
                            const leftText = document.createElementNS(Avionics.SVG.NS, "text");
                            leftText.textContent = Math.abs(angle).toString();
                            leftText.setAttribute("x", ((-width / 2) - 5).toString());
                            leftText.setAttribute("y", (pitchFactor * angle - height / 2 + fontSize / 2).toString());
                            leftText.setAttribute("text-anchor", "end");
                            leftText.setAttribute("font-size", fontSize.toString());
                            leftText.setAttribute("font-family", "Roboto-Light");
                            leftText.setAttribute("fill", "white");
                            this.attitude_pitch.appendChild(leftText);
                            const rightText = document.createElementNS(Avionics.SVG.NS, "text");
                            rightText.textContent = Math.abs(angle).toString();
                            rightText.setAttribute("x", ((width / 2) + 5).toString());
                            rightText.setAttribute("y", (pitchFactor * angle - height / 2 + fontSize / 2).toString());
                            rightText.setAttribute("text-anchor", "start");
                            rightText.setAttribute("font-size", fontSize.toString());
                            rightText.setAttribute("font-family", "Roboto-Light");
                            rightText.setAttribute("fill", "white");
                            this.attitude_pitch.appendChild(rightText);
                        }
                        if (angle < unusualAttitudeLowerLimit) {
                            const chevron = document.createElementNS(Avionics.SVG.NS, "path");
                            let path = "M" + -smallWidth / 2 + " " + (pitchFactor * nextAngle - bigHeight / 2) + " l" + smallWidth + "  0 ";
                            path += "L" + bigWidth / 2 + " " + (pitchFactor * angle - bigHeight / 2) + " l" + -smallWidth + " 0 ";
                            path += "L0 " + (pitchFactor * nextAngle + 20) + " ";
                            path += "L" + (-bigWidth / 2 + smallWidth) + " " + (pitchFactor * angle - bigHeight / 2) + " l" + -smallWidth + " 0 Z";
                            chevron.setAttribute("d", path);
                            chevron.setAttribute("fill", "red");
                            this.attitude_pitch.appendChild(chevron);
                        }
                        if (angle >= unusualAttitudeUpperLimit && nextAngle <= maxDash) {
                            const chevron = document.createElementNS(Avionics.SVG.NS, "path");
                            let path = "M" + -smallWidth / 2 + " " + (pitchFactor * angle - bigHeight / 2) + " l" + smallWidth + "  0 ";
                            path += "L" + (bigWidth / 2) + " " + (pitchFactor * nextAngle + bigHeight / 2) + " l" + -smallWidth + " 0 ";
                            path += "L0 " + (pitchFactor * angle - 20) + " ";
                            path += "L" + (-bigWidth / 2 + smallWidth) + " " + (pitchFactor * nextAngle + bigHeight / 2) + " l" + -smallWidth + " 0 Z";
                            chevron.setAttribute("d", path);
                            chevron.setAttribute("fill", "red");
                            this.attitude_pitch.appendChild(chevron);
                        }
                    }
                    angle = nextAngle;
                }
            }
        }
        {
            this.masks = document.createElementNS(Avionics.SVG.NS, "svg");
            this.masks.setAttribute("id", "Masks");
            this.masks.setAttribute("viewBox", "0 0 500 500");
            this.masks.setAttribute("overflow", "visible");
            this.masks.setAttribute("style", "position:absolute; z-index: -1; top:-58%; left: -68.3%; width: 250%; height:250%;");
            this.appendChild(this.masks);
            {
                const topMask = document.createElementNS(Avionics.SVG.NS, "path");
                topMask.setAttribute("d", "M 0 0 L 0 250 L 123 250 L 123 190 C 123 190, 143 120, 233 120 C 233 120, 323 120, 343 190 L 343 250 L 500 250 L 500 0 Z");
                topMask.setAttribute("fill", "url(#Backlight)");
                this.masks.appendChild(topMask);
                const bottomMask = document.createElementNS(Avionics.SVG.NS, "path");
                bottomMask.setAttribute("d", "M 0 500 L 0 250 L 123 250 L 123 310 C 123 310, 143 380, 233 380 C 233 380, 323 380, 343 310 L 343 250 L 500 250 L 500 500 Z");
                bottomMask.setAttribute("fill", "url(#Backlight)");
                this.masks.appendChild(bottomMask);
            }
        }
        {
            const attitudeContainer = document.createElement("div");
            attitudeContainer.setAttribute("id", "Attitude");
            attitudeContainer.style.top = "-12%";
            attitudeContainer.style.left = "-10%";
            attitudeContainer.style.width = "120%";
            attitudeContainer.style.height = "120%";
            attitudeContainer.style.position = "absolute";
            this.appendChild(attitudeContainer);
            this.attitude_root = document.createElementNS(Avionics.SVG.NS, "svg");
            this.attitude_root.setAttribute("width", "100%");
            this.attitude_root.setAttribute("height", "100%");
            this.attitude_root.setAttribute("viewBox", "-200 -200 400 300");
            this.attitude_root.setAttribute("overflow", "visible");
            this.attitude_root.setAttribute("style", "position:absolute; z-index: 0");
            attitudeContainer.appendChild(this.attitude_root);
            {
                this.attitude_bank = document.createElementNS(Avionics.SVG.NS, "g");
                this.attitude_root.appendChild(this.attitude_bank);
                const topTriangle = document.createElementNS(Avionics.SVG.NS, "path");
                topTriangle.setAttribute("d", "M0 -180 l-10 -18 l20 0 Z");
                topTriangle.setAttribute("fill", "transparent");
                topTriangle.setAttribute("stroke", "yellow");
                topTriangle.setAttribute("stroke-width", "3");
                topTriangle.setAttribute("stroke-opacity", "1");
                this.attitude_bank.appendChild(topTriangle);
                const smallDashesAngle = [-45, -30, -20, -10, 10, 20, 30, 45];
                const smallDashesWidth = [1, 6, 6, 6, 6, 6, 6, 1];
                const smallDashesHeight = [13, 13, 8, 8, 8, 8, 13, 13];
                const radius = 180;
                for (let i = 0; i < smallDashesAngle.length; i++) {
                    const dash = document.createElementNS(Avionics.SVG.NS, "rect");
                    dash.setAttribute("x", (-smallDashesWidth[i] / 2).toString());
                    dash.setAttribute("y", (-radius - smallDashesHeight[i]).toString());
                    dash.setAttribute("height", smallDashesHeight[i].toString());
                    dash.setAttribute("width", smallDashesWidth[i].toString());
                    dash.setAttribute("fill", "transparent");
                    dash.setAttribute("stroke", "white");
                    dash.setAttribute("stroke-width", "3");
                    dash.setAttribute("transform", "rotate(" + smallDashesAngle[i] + ",0,0)");
                    this.attitude_bank.appendChild(dash);
                }
            }
            {
                const cursors = document.createElementNS(Avionics.SVG.NS, "g");
                {
                    const leftUpper = document.createElementNS(Avionics.SVG.NS, "path");
                    leftUpper.setAttribute("d", "M-145 2 l0 -9 l62 0 l0 28 l-9 0 l0 -19 l-43 0 Z");
                    leftUpper.setAttribute("fill", "url(#Backlight)");
                    leftUpper.setAttribute("stroke", "yellow");
                    leftUpper.setAttribute("stroke-width", "3");
                    leftUpper.setAttribute("stroke-opacity", "1.0");
                    cursors.appendChild(leftUpper);
                    const rightUpper = document.createElementNS(Avionics.SVG.NS, "path");
                    rightUpper.setAttribute("d", "M145 2 l0 -9 l-62 0 l0 28 l9 0 l0 -19 l43 0 Z");
                    rightUpper.setAttribute("fill", "url(#Backlight)");
                    rightUpper.setAttribute("stroke", "yellow");
                    rightUpper.setAttribute("stroke-width", "3");
                    rightUpper.setAttribute("stroke-opacity", "1.0");
                    cursors.appendChild(rightUpper);
                    const centerRectFill = document.createElementNS(Avionics.SVG.NS, "rect");
                    centerRectFill.setAttribute("x", "-4");
                    centerRectFill.setAttribute("y", "-7");
                    centerRectFill.setAttribute("height", "8");
                    centerRectFill.setAttribute("width", "8");
                    centerRectFill.setAttribute("fill", "url(#Backlight)");
                    centerRectFill.setAttribute("stroke", "none");
                    cursors.appendChild(centerRectFill);
                    // The center rect yellow border is defined lower down so that it renders in front of the green FD bars
                }
                this.attitude_root.appendChild(cursors);
                this.slipSkidTriangle = document.createElementNS(Avionics.SVG.NS, "path");
                this.slipSkidTriangle.setAttribute("d", "M0 -170 l-13 20 l26 0 Z");
                this.slipSkidTriangle.setAttribute("fill", "transparent");
                this.slipSkidTriangle.setAttribute("stroke", "yellow");
                this.slipSkidTriangle.setAttribute("stroke-width", "3");
                this.attitude_root.appendChild(this.slipSkidTriangle);
                this.slipSkid = document.createElementNS(Avionics.SVG.NS, "path");
                this.slipSkid.setAttribute("d", "M-19 -138 L-15 -144 L17 -144 L21 -138 Z");
                this.slipSkid.setAttribute("fill", "transparent");
                this.slipSkid.setAttribute("stroke", "yellow");
                this.slipSkid.setAttribute("stroke-width", "3");
                this.attitude_root.appendChild(this.slipSkid);
            }
            {
                this.radioAltitudeGroup = document.createElementNS(Avionics.SVG.NS, "g");
                this.radioAltitudeGroup.setAttribute("id", "RadioAltitude");
                this.attitude_root.appendChild(this.radioAltitudeGroup);
                this.radioAltitudeColorOk = "rgb(36,255,0)";
                this.radioAltitudeColorBad = "orange";
                this.radioAltitudeColorLimit = 400;
                this.radioAltitudeRotate = true;
                this.radioAltitude = document.createElementNS(Avionics.SVG.NS, "text");
                this.radioAltitude.textContent = "";
                this.radioAltitude.setAttribute("x", "0");
                this.radioAltitude.setAttribute("y", "165");
                this.radioAltitude.setAttribute("text-anchor", "middle");
                this.radioAltitude.setAttribute("font-size", "30");
                this.radioAltitude.setAttribute("font-family", "Roboto-Bold");
                this.radioAltitude.setAttribute("fill", "white");
                this.radioAltitudeGroup.appendChild(this.radioAltitude);
            }
        }
        this.flightDirector = new Jet_PFD_FlightDirector.A320_Neo_Handler();
        this.flightDirector.init(this.attitude_root);

        const cursorsFront = document.createElementNS(Avionics.SVG.NS, "g");
        {
            const centerRectBorder = document.createElementNS(Avionics.SVG.NS, "rect");
            centerRectBorder.setAttribute("x", "-5");
            centerRectBorder.setAttribute("y", "-8");
            centerRectBorder.setAttribute("height", "10");
            centerRectBorder.setAttribute("width", "10");
            centerRectBorder.setAttribute("fill", "none");
            centerRectBorder.setAttribute("stroke", "yellow");
            centerRectBorder.setAttribute("stroke-width", "3");
            cursorsFront.appendChild(centerRectBorder);
        }
        this.attitude_root.appendChild(cursorsFront);

        this.applyAttributes();
    }
    applyAttributes() {
        if (this.horizon_bottom) {
            this.horizon_bottom.setAttribute("transform", "rotate(" + this.bankAngle + ", 0, 0) translate(0," + (this.horizonAngle * this.horizonAngleFactor) + ")");
        }
        if (this.attitude_pitch) {
            this.attitude_pitch.setAttribute("transform", "translate(0," + (this.pitchAngle * this.pitchAngleFactor) + ")");
        }
        if (this.pitch_root) {
            this.pitch_root.setAttribute("transform", "rotate(" + this.bankAngle + ", 0, 0)");
        }
        if (this.slipSkid) {
            this.slipSkid.setAttribute("transform", "rotate(" + this.bankAngle + ", 0, 0) translate(" + (this.slipSkidValue * 40) + ", 0)");
        }
        if (this.slipSkidTriangle) {
            this.slipSkidTriangle.setAttribute("transform", "rotate(" + this.bankAngle + ", 0, 0)");
        }
        if (this.radioAltitude && this.radioAltitudeRotate) {
            this.radioAltitude.setAttribute("transform", "rotate(" + this.bankAngle + ", 0, 0)");
        }
        if (this.compassTicks) {
            const scalar = (this.compass % this.compassInterval) / this.compassInterval;
            const offset = scalar * this.graduationSpacing + 1;
            this.compassTicks.setAttribute("transform", `translate(${-offset} 0)`);
        }
        if (this.compassSelectedHeading) {
            let hdgDiff = this.apHdg - this.compass;
            if (hdgDiff > 180) {
                hdgDiff -= 360;
            }
            if (hdgDiff < -180) {
                hdgDiff += 360;
            }

            const offset = (hdgDiff / this.compassInterval) * this.graduationSpacing;
            this.compassSelectedHeading.setAttribute("transform", `translate(${offset - 1} 0)`);
            this.compassSelectedHeading.setAttribute("opacity", this.showSelectedHdg ? "1" : "0");
        }
    }
    attributeChangedCallback(name, oldValue, newValue) {
        if (oldValue == newValue) {
            return;
        }
        switch (name) {
            case "pitch":
                this.pitchAngle = parseFloat(newValue);
                break;
            case "bank":
                this.bankAngle = parseFloat(newValue);
                break;
            case "horizon":
                this.horizonAngle = parseFloat(newValue);
                break;
            case "slip_skid":
                this.slipSkidValue = parseFloat(newValue);
                break;
            case "hud":
                this.isHud = newValue == "true";
                break;
            case "background":
                this.horizonVisible = newValue == "true";
                break;
            case "radio_altitude":
                if (this.radioAltitude) {
                    const val = parseFloat(newValue);
                    this.updateRadioAltitude(val);
                }
                break;
            case "decision_height":
                if (this.radioDecisionHeight) {
                    const val = parseFloat(newValue);
                    this.radioDecisionHeight.textContent = fastToFixed(val, 0);
                }
                break;
            case "compass":
                this.compass = parseFloat(newValue);
                break;
            case "show_selected_hdg":
                this.showSelectedHdg = parseInt(newValue) == 1;
                break;
            case "ap_hdg":
                this.apHdg = parseFloat(newValue);
                break;
            default:
                return;
        }
        this.applyAttributes();
    }
    update(_deltaTime) {
        if (this.flightDirector != null) {
            this.flightDirector.refresh(_deltaTime);
        }
    }
    updateRadioAltitude(_altitude) {
        const xyz = Simplane.getOrientationAxis();
        const val = Math.floor(_altitude);
        if ((val <= 2500) && (Math.abs(xyz.bank) < Math.PI * 0.35)) {
            let textVal;
            {
                const absVal = Math.abs(val);
                if (absVal <= 10) {
                    textVal = absVal;
                } else if (absVal <= 50) {
                    textVal = absVal - (absVal % 5);
                } else {
                    textVal = absVal - (absVal % 10);
                }
            }
            this.radioAltitude.textContent = (textVal * Math.sign(val)).toString();
            if (this.radioAltitudeColorLimit > 0) {
                if (val >= this.radioAltitudeColorLimit) {
                    this.radioAltitude.setAttribute("fill", this.radioAltitudeColorOk);
                } else {
                    this.radioAltitude.setAttribute("fill", this.radioAltitudeColorBad);
                }
            }
            this.radioAltitudeGroup.setAttribute("visibility", "visible");
        } else {
            this.radioAltitudeGroup.setAttribute("visibility", "hidden");
        }
    }
}
var Jet_PFD_FlightDirector;
(function (Jet_PFD_FlightDirector) {
    class DisplayBase {
        constructor(_root) {
            this.group = null;
            this.isActive = false;
            if (_root != null) {
                this.group = document.createElementNS(Avionics.SVG.NS, "g");
                this.group.setAttribute("id", this.getGroupName());
                this.group.setAttribute("display", "none");
                this.create();
                _root.appendChild(this.group);
            }
        }
        set active(_active) {
            if (_active != this.isActive) {
                this.isActive = _active;
                if (this.group != null) {
                    this.group.setAttribute("display", this.isActive ? "block" : "none");
                }
            }
        }
        get active() {
            return this.isActive;
        }
        calculatePosXFromBank(_startBank, _targetBank) {
            const bankDiff = _targetBank - _startBank;
            let angleDiff = Math.abs(bankDiff) % 360;
            if (angleDiff > 180) {
                angleDiff = 360 - angleDiff;
            }
            if (angleDiff > DisplayBase.HEADING_MAX_ANGLE) {
                angleDiff = DisplayBase.HEADING_MAX_ANGLE;
            }
            const sign = (((bankDiff >= 0) && (bankDiff <= 180)) || ((bankDiff <= -180) && (bankDiff >= -360))) ? -1 : 1;
            angleDiff *= sign;
            const x = angleDiff * DisplayBase.HEADING_ANGLE_TO_POS;
            return x;
        }
        calculatePosYFromPitch(_startPitch, _targetPitch) {
            const pitchDiff = _targetPitch - _startPitch;
            const y = Utils.Clamp(pitchDiff * DisplayBase.PITCH_ANGLE_TO_POS, -DisplayBase.PITCH_MAX_POS_Y, DisplayBase.PITCH_MAX_POS_Y);
            return y;
        }
        createCircle(_radius) {
            const circle = document.createElementNS(Avionics.SVG.NS, "circle");
            circle.setAttribute("cx", "0");
            circle.setAttribute("cy", "0");
            circle.setAttribute("r", _radius.toString());
            this.applyStyle(circle);
            return circle;
        }
        createLine(_x1, _y1, _x2, _y2) {
            const line = document.createElementNS(Avionics.SVG.NS, "line");
            line.setAttribute("x1", _x1.toString());
            line.setAttribute("y1", _y1.toString());
            line.setAttribute("x2", _x2.toString());
            line.setAttribute("y2", _y2.toString());
            this.applyStyle(line);
            return line;
        }
        applyStyle(_element) {
            if (_element != null) {
                _element.setAttribute("stroke", this.getColour());
                _element.setAttribute("stroke-width", this.getStrokeWidth());
                _element.setAttribute("fill", "none");
            }
        }
        getStrokeWidth() {
            return "1.5";
        }
    }
    DisplayBase.HEADING_MAX_POS_X = 60;
    DisplayBase.HEADING_MAX_ANGLE = 10;
    DisplayBase.HEADING_ANGLE_TO_POS = DisplayBase.HEADING_MAX_POS_X / DisplayBase.HEADING_MAX_ANGLE;
    DisplayBase.PITCH_MAX_POS_Y = 100;
    DisplayBase.PITCH_MAX_ANGLE = 15;
    DisplayBase.PITCH_ANGLE_TO_POS = DisplayBase.PITCH_MAX_POS_Y / DisplayBase.PITCH_MAX_ANGLE;
    class CommandBarsDisplay extends DisplayBase {
        constructor() {
            super(...arguments);
            this._pitchIsNotReadyYet = true;
            this._fdPitch = 0;
            this._fdBank = 0;
        }
        getGroupName() {
            return "CommandBars";
        }
        create() {
            const halfLineLength = this.getLineLength() * 0.5;
            this.headingLine = this.createLine(0, -halfLineLength, 0, halfLineLength);
            this.group.appendChild(this.headingLine);
            this.pitchLine = this.createLine(-halfLineLength, 0, halfLineLength, 0);
            this.group.appendChild(this.pitchLine);
        }
        refresh(_deltaTime) {
            if (this.headingLine != null) {
                if (Simplane.getAltitudeAboveGround(true) < 30) {
                    this.headingLine.setAttribute("transform", "translate(" + 255 + ", 0)");
                } else {
                    const currentPlaneBank = Simplane.getBank();
                    const currentFDBank = Simplane.getFlightDirectorBank();
                    this._fdBank += (currentFDBank - this._fdBank) * Math.min(1.0, _deltaTime * 0.001);
                    const lineX = Math.max(-1.0, Math.min(1.0, (currentPlaneBank - this._fdBank) / this.getFDBankLimit())) * this.getFDBankDisplayLimit();
                    this.headingLine.setAttribute("transform", "translate(" + lineX + ", 0)");
                }
            }
            if (this.pitchLine != null) {
                const currentPlanePitch = Simplane.getPitch();
                let currentFDPitch = Simplane.getFlightDirectorPitch();
                const altAboveGround = Simplane.getAltitudeAboveGround();
                const _bForcedFdPitchThisFrame = false;
                if (altAboveGround > 0 && altAboveGround < 10) {
                    currentFDPitch = -8;
                }
                if (this._pitchIsNotReadyYet) {
                    this._pitchIsNotReadyYet = Math.abs(currentFDPitch) < 2;
                }
                if (this._pitchIsNotReadyYet) {
                    currentFDPitch = currentPlanePitch;
                }
                this._fdPitch += (currentFDPitch - this._fdPitch) * Math.min(1.0, _deltaTime * 0.001);
<<<<<<< HEAD
                const lineY = this.calculatePosYFromPitch(currentPlanePitch, this._fdPitch);
=======
                // Slight vertical adjustment so that the FD matches attitude indicator
                const offsetY = -0.5;
                const lineY = this.calculatePosYFromPitch(currentPlanePitch, this._fdPitch) + offsetY;
>>>>>>> ce4867fa
                this.pitchLine.setAttribute("transform", "translate(0, " + lineY + ")");
            }
        }
        getLineLength() {
            return 140;
        }
        getStrokeWidth() {
            return "4";
        }
        getFDBankLimit() {
            return 30;
        }
        getFDBankDisplayLimit() {
            return 75;
        }
    }
    class CommandBarsDisplay_Airbus extends CommandBarsDisplay {
        getLineLength() {
            return 160;
        }
        getColour() {
            return "#24FF00";
        }
        getFDBankLimit() {
            return 30;
        }
        getFDBankDisplayLimit() {
            return 75;
        }
    }
    class PathVectorDisplay extends DisplayBase {
        getGroupName() {
            return "PathVector";
        }
        create() {
            const circleRadius = this.getCircleRadius();
            const verticalLineLength = this.getVerticalLineLength();
            const horizontalLineLength = this.getHorizontalLineLength();
            this.group.appendChild(this.createCircle(circleRadius));
            this.group.appendChild(this.createLine(-circleRadius, 0, -(circleRadius + horizontalLineLength), 0));
            this.group.appendChild(this.createLine(circleRadius, 0, (circleRadius + horizontalLineLength), 0));
            this.group.appendChild(this.createLine(0, -circleRadius, 0, -(circleRadius + verticalLineLength)));
        }
        refresh(_deltaTime) {
            if (this.group != null) {
                const originalBodyVelocityZ = SimVar.GetSimVarValue("VELOCITY BODY Z", "feet per second");
                if (originalBodyVelocityZ >= PathVectorDisplay.MIN_SPEED_TO_DISPLAY) {
                    const originalBodyVelocityX = SimVar.GetSimVarValue("VELOCITY BODY X", "feet per second");
                    const originalBodyVelocityY = SimVar.GetSimVarValue("VELOCITY WORLD Y", "feet per second");
                    const originalBodyVelocityXSquared = originalBodyVelocityX * originalBodyVelocityX;
                    const originalBodyVelocityYSquared = originalBodyVelocityY * originalBodyVelocityY;
                    const originalBodyVelocityZSquared = originalBodyVelocityZ * originalBodyVelocityZ;
                    let currentHeading = 0;
                    {
                        var bodyNorm = Math.sqrt(originalBodyVelocityXSquared + originalBodyVelocityZSquared);
                        var bodyNormInv = 1 / bodyNorm;
                        const bodyVelocityX = originalBodyVelocityX * bodyNormInv;
                        var bodyVelocityZ = originalBodyVelocityZ * bodyNormInv;
                        bodyNorm = Math.sqrt((bodyVelocityX * bodyVelocityX) + (bodyVelocityZ * bodyVelocityZ));
                        var angle = bodyVelocityZ / bodyNorm;
                        angle = Utils.Clamp(angle, -1, 1);
                        currentHeading = Math.acos(angle) * (180 / Math.PI);
                        if (bodyVelocityX > 0) {
                            currentHeading *= -1;
                        }
                    }
                    let currentPitch = 0;
                    {
                        var bodyNorm = Math.sqrt(originalBodyVelocityYSquared + originalBodyVelocityZSquared);
                        var bodyNormInv = 1 / bodyNorm;
                        const bodyVelocityY = originalBodyVelocityY * bodyNormInv;
                        var bodyVelocityZ = originalBodyVelocityZ * bodyNormInv;
                        bodyNorm = Math.sqrt((bodyVelocityY * bodyVelocityY) + (bodyVelocityZ * bodyVelocityZ));
                        var angle = bodyVelocityZ / bodyNorm;
                        angle = Utils.Clamp(angle, -1, 1);
                        currentPitch = Math.acos(angle) * (180 / Math.PI);
                        if (bodyVelocityY > 0) {
                            currentPitch *= -1;
                        }
                    }
                    const x = this.calculatePosXFromBank(currentHeading, 0);
                    const y = this.calculatePosYFromPitch(currentPitch, 0);
                    this.group.setAttribute("transform", "translate(" + x + ", " + y + ")");
                } else {
                    this.group.setAttribute("transform", "translate(0, 0)");
                }
            }
        }
    }
    PathVectorDisplay.MIN_SPEED_TO_DISPLAY = 25;
    class FPV_Airbus extends PathVectorDisplay {
        getColour() {
            return "#24FF00";
        }
        getCircleRadius() {
            return 10;
        }
        getVerticalLineLength() {
            return 15;
        }
        getHorizontalLineLength() {
            return 15;
        }
    }
    class FPD_Airbus extends DisplayBase {
        getGroupName() {
            return "FlightPathDirector";
        }
        create() {
            this.group.appendChild(this.createCircle(FPD_Airbus.CIRCLE_RADIUS));
            const path = document.createElementNS(Avionics.SVG.NS, "path");
            const d = [
                "M", -(FPD_Airbus.LINE_LENGTH * 0.5), ", 0",
                " l", -FPD_Airbus.TRIANGLE_LENGTH, ",", -(FPD_Airbus.TRIANGLE_HEIGHT * 0.5),
                " l0,", FPD_Airbus.TRIANGLE_HEIGHT,
                " l", FPD_Airbus.TRIANGLE_LENGTH, ",", -(FPD_Airbus.TRIANGLE_HEIGHT * 0.5),
                " l", FPD_Airbus.LINE_LENGTH, ",0",
                " l", FPD_Airbus.TRIANGLE_LENGTH, ",", -(FPD_Airbus.TRIANGLE_HEIGHT * 0.5),
                " l0,", FPD_Airbus.TRIANGLE_HEIGHT,
                " l", -FPD_Airbus.TRIANGLE_LENGTH, ",", -(FPD_Airbus.TRIANGLE_HEIGHT * 0.5)
            ].join("");
            path.setAttribute("d", d);
            this.applyStyle(path);
            this.group.appendChild(path);
        }
        refresh(_deltaTime) {
            if (this.group != null) {
                const x = this.calculatePosXFromBank(Simplane.getBank(), Simplane.getFlightDirectorBank());
                const y = this.calculatePosYFromPitch(Simplane.getPitch(), Simplane.getFlightDirectorPitch());
                const angle = -Simplane.getBank();
                this.group.setAttribute("transform", "translate(" + x + ", " + y + ") rotate(" + angle + ")");
            }
        }
        getColour() {
            return "#24FF00";
        }
    }
    FPD_Airbus.CIRCLE_RADIUS = 5;
    FPD_Airbus.LINE_LENGTH = 40;
    FPD_Airbus.TRIANGLE_LENGTH = 20;
    FPD_Airbus.TRIANGLE_HEIGHT = 10;
    class Handler {
        constructor() {
            this.root = null;
            this.displayMode = new Array();
            this.fFDPitchOffset = 0.0;
        }
        init(_root) {
            this.root = _root;
            if (this.root != null) {
                this.initDefaultValues();
                const group = document.createElementNS(Avionics.SVG.NS, "g");
                group.setAttribute("id", "FlightDirectorDisplay");
                group.setAttribute("transform", "translate(0, " + this.fFDPitchOffset + ")");
                this.createDisplayModes(group);
                this.root.appendChild(group);
            }
        }
        refresh(_deltaTime) {
            this.refreshActiveModes();
            for (let mode = 0; mode < this.displayMode.length; ++mode) {
                if ((this.displayMode[mode] != null) && this.displayMode[mode].active) {
                    this.displayMode[mode].refresh(_deltaTime);
                }
            }
        }
        setModeActive(_mode, _active) {
            if ((_mode >= 0) && (_mode < this.displayMode.length) && (this.displayMode[_mode] != null)) {
                this.displayMode[_mode].active = _active;
            }
        }
    }
    Jet_PFD_FlightDirector.Handler = Handler;
    class A320_Neo_Handler extends Handler {
        createDisplayModes(_group) {
            this.displayMode.push(new CommandBarsDisplay_Airbus(_group));
            this.displayMode.push(new FPV_Airbus(_group));
            this.displayMode.push(new FPD_Airbus(_group));
        }
        refreshActiveModes() {
            const url = document.getElementsByTagName("a320-neo-pfd-element")[0].getAttribute("url");
            const index = parseInt(url.substring(url.length - 1));
            let fdActive = (Simplane.getAutoPilotFlightDirectorActive(index));
            if (fdActive && Simplane.getIsGrounded() && (Simplane.getEngineThrottleMode(0) != ThrottleMode.TOGA || Simplane.getEngineThrottleMode(1) != ThrottleMode.TOGA)) {
                fdActive = false;
            }
            const trkfpaMode = Simplane.getAutoPilotTRKFPAModeActive();
            this.setModeActive(0, fdActive && !trkfpaMode);
            this.setModeActive(1, trkfpaMode);
            this.setModeActive(2, fdActive && trkfpaMode);
        }
        initDefaultValues() {
            this.fFDPitchOffset = -2.5;
        }
    }
    Jet_PFD_FlightDirector.A320_Neo_Handler = A320_Neo_Handler;
})(Jet_PFD_FlightDirector || (Jet_PFD_FlightDirector = {}));
customElements.define("jet-pfd-attitude-indicator", Jet_PFD_AttitudeIndicator);
//# sourceMappingURL=AttitudeIndicator.js.map<|MERGE_RESOLUTION|>--- conflicted
+++ resolved
@@ -673,13 +673,9 @@
                     currentFDPitch = currentPlanePitch;
                 }
                 this._fdPitch += (currentFDPitch - this._fdPitch) * Math.min(1.0, _deltaTime * 0.001);
-<<<<<<< HEAD
-                const lineY = this.calculatePosYFromPitch(currentPlanePitch, this._fdPitch);
-=======
                 // Slight vertical adjustment so that the FD matches attitude indicator
                 const offsetY = -0.5;
                 const lineY = this.calculatePosYFromPitch(currentPlanePitch, this._fdPitch) + offsetY;
->>>>>>> ce4867fa
                 this.pitchLine.setAttribute("transform", "translate(0, " + lineY + ")");
             }
         }
