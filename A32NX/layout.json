--- conflicted
+++ resolved
@@ -17,11 +17,7 @@
         },
         {
             "path": "html_ui/Pages/VCockpit/Instruments/Airliners/A320_Neo/CDU/A320_Neo_CDU_MainDisplay.js",
-<<<<<<< HEAD
-            "size": 34453,
-=======
             "size": 34690,
->>>>>>> 9ba467a2
             "date": "132402817714110148"
         },
         {
@@ -56,11 +52,7 @@
         },
         {
             "path": "html_ui/Pages/VCockpit/Instruments/Airliners/A320_Neo/EICAS/ECAM/A320_Neo_LowerECAM_APU.js",
-<<<<<<< HEAD
-            "size": 10279,
-=======
-            "size": 10613,
->>>>>>> 9ba467a2
+            "size": 10769,
             "date": "132402817714110148"
         },
         {
@@ -164,6 +156,11 @@
             "date": "132402817714110148"
         },
         {
+            "path": "html_ui/Pages/VCockpit/Instruments/Airliners/Shared/Airbus/Airbus_FMA.js",
+            "size": 82442,
+            "date": "132402817714110148"
+        },
+        {
             "path": "ModelBehaviorDefs/Airliner/Airbus.xml",
             "size": 36725,
             "date": "132402817714110148"
@@ -220,16 +217,7 @@
         },
         {
             "path": "SimObjects/AirPlanes/Asobo_A320_NEO/panel/panel.xml",
-<<<<<<< HEAD
-            "size": 16928,
-            "date": "132402817714110148"
-        },
-        {
-            "path": "SimObjects/AirPlanes/Asobo_A320_NEO/sound/sound.xml",
-            "size": 28503,
-=======
             "size": 18480,
->>>>>>> 9ba467a2
             "date": "132402817714110148"
         }
     ]
