import React, { FC } from 'react';

import { Route, Switch } from 'react-router';
import { Link } from 'react-router-dom';

import { ArrowLeft, ChevronRight } from 'react-bootstrap-icons';
import { t } from '../translation';
import { AboutPage } from './Pages/AboutPage';
import { ScrollableContainer } from '../UtilComponents/ScrollableContainer';
import { PageLink, pathify, TabRoutes } from '../Utils/routing';
import { AircraftOptionsPinProgramsPage } from './Pages/AircraftOptionsPinProgramsPage';
import { SimOptionsPage } from './Pages/SimOptionsPage';
import { RealismPage } from './Pages/RealismPage';
import { AtsuAocPage } from './Pages/AtsuAocPage';
import { AudioPage } from './Pages/AudioPage';
import { FlyPadPage } from './Pages/FlyPadPage';

export type ButtonType = {
    name: string,
    setting: string,
}

interface SelectionTabsProps {
    tabs: PageLink[];
}

export const SelectionTabs = ({ tabs }: SelectionTabsProps) => (
    <div className="space-y-6">
        {
            tabs.map((tab) => (
                <Link
                    to={`settings/${pathify(tab.name)}`}
                    className="flex justify-between items-center p-6 rounded-md border-2 border-transparent transition duration-100 bg-theme-accent hover:border-theme-highlight"
                >
                    <p className="text-2xl">{tab.alias ?? tab.name}</p>
                    <ChevronRight size={30} />
                </Link>
            ))
        }
    </div>
);

export const Settings = () => {
    const tabs: PageLink[] = [
        { alias: t('Settings.AircraftOptionsPinPrograms.Title'), name: 'Aircraft Options / Pin Programs', component: <AircraftOptionsPinProgramsPage /> },
        { alias: t('Settings.SimOptions.Title'), name: 'Sim Options', component: <SimOptionsPage /> },
        { alias: t('Settings.Realism.Title'), name: 'Realism', component: <RealismPage /> },
        { alias: t('Settings.AtsuAoc.Title'), name: 'ATSU / AOC', component: <AtsuAocPage /> },
        { alias: t('Settings.Audio.Title'), name: 'Audio', component: <AudioPage /> },
        { alias: t('Settings.flyPad.Title'), name: 'flyPad', component: <FlyPadPage /> },
        { alias: t('Settings.About.Title'), name: 'About', component: <AboutPage /> },
    ];

    return (
        <div className="w-full h-content-section-reduced">
            <Switch>
                <Route exact path="/settings">
                    <h1 className="mb-4 font-bold">{t('Settings.Title')}</h1>
                    <SelectionTabs tabs={tabs} />
                </Route>
                <TabRoutes basePath="/settings" tabs={tabs} />
            </Switch>
        </div>
    );
};

<<<<<<< HEAD
const SimOptionsPage = () => {
    const [showThrottleSettings, setShowThrottleSettings] = useState(false);
    const { setShowNavbar } = useContext(SettingsNavbarContext);
    const [fpSync, setFpSync] = usePersistentProperty('FP_SYNC', 'LOAD');
    const [dynamicRegistration, setDynamicRegistration] = usePersistentProperty('DYNAMIC_REGISTRATION_DECAL', '0');
    const [defaultBaro, setDefaultBaro] = usePersistentProperty('CONFIG_INIT_BARO_UNIT', 'AUTO');
    const [localApiPort, setLocalApiPort] = usePersistentProperty('CONFIG_LOCAL_API_PORT', '8380');
    const [localApiEnabled, setLocalApiEnabled] = usePersistentProperty('CONFIG_LOCAL_API_ENABLED', 'AUTO ON');
    const [radioReceiverUsage, setRadioReceiverUsage] = usePersistentProperty('RADIO_RECEIVER_USAGE_ENABLED', '0');
    const [, setRadioReceiverUsageSimVar] = useSimVar('L:A32NX_RADIO_RECEIVER_USAGE_ENABLED', 'number', 0);

    const fpSyncButtons: ButtonType[] = [
        { name: 'None', setting: 'NONE' },
        { name: 'Load Only', setting: 'LOAD' },
        { name: 'Save', setting: 'SAVE' },
    ];

    const dynamicRegistrationButtons: ButtonType[] = [
        { name: 'Disabled', setting: '0' },
        { name: 'Enabled', setting: '1' },
    ];

    const defaultBaroButtons: ButtonType[] = [
        { name: 'Auto', setting: 'AUTO' },
        { name: 'in Hg', setting: 'IN HG' },
        { name: 'hPa', setting: 'HPA' },
    ];

    const mcduServerMode: ButtonType[] = [
        { name: 'Auto On', setting: 'AUTO ON' },
        { name: 'Auto Off', setting: 'AUTO OFF' },
        { name: 'Perm Off', setting: 'PERM OFF' },
    ];

    useEffect(() => {
        setShowNavbar(!showThrottleSettings);
    }, [showThrottleSettings]);

    return (
        <div>
            {!showThrottleSettings
        && (
            <>
                <div className="bg-navy-lighter rounded-xl px-6 shadow-lg divide-y divide-gray-700 flex flex-col">

                    <div className="py-4 flex flex-row justify-between items-center">
                        <span className="text-lg text-gray-300 mr-1">Default Baro</span>
                        <SelectGroup>
                            {defaultBaroButtons.map((button) => (
                                <SelectItem
                                    enabled
                                    onSelect={() => setDefaultBaro(button.setting)}
                                    selected={defaultBaro === button.setting}
                                >
                                    {button.name}
                                </SelectItem>
                            ))}
                        </SelectGroup>
                    </div>

                    <div className="py-4 flex flex-row justify-between items-center">
                        <span className="text-lg text-gray-300 mr-1">Sync MSFS Flight Plan</span>
                        <SelectGroup>
                            {fpSyncButtons.map((button) => (
                                <SelectItem
                                    enabled
                                    onSelect={() => setFpSync(button.setting)}
                                    selected={fpSync === button.setting}
                                >
                                    {button.name}
                                </SelectItem>
                            ))}
                        </SelectGroup>
                    </div>

                    <div className="py-4 flex flex-row justify-between items-center">
                        <span className="text-lg text-gray-300 mr-1">Dynamic Registration Decal</span>
                        <SelectGroup>
                            {dynamicRegistrationButtons.map((button) => (
                                <SelectItem
                                    enabled
                                    onSelect={() => setDynamicRegistration(button.setting)}
                                    selected={dynamicRegistration === button.setting}
                                >
                                    {button.name}
                                </SelectItem>
                            ))}
                        </SelectGroup>
                    </div>

                    <div className="py-4 flex flex-row justify-between items-center">
                        <span>
                            <span className="text-lg text-gray-300">Local API Port</span>
                        </span>
                        <SimpleInput
                            className="w-30 ml-1.5 px-5 py-1.5 text-lg text-gray-300 rounded-lg bg-navy-light
                            border-2 border-navy-light focus-within:outline-none focus-within:border-teal-light-contrast text-center disabled"
                            value={localApiPort}
                            noLabel
                            onChange={(event) => {
                                setLocalApiPort(event);
                            }}
                        />
                    </div>

                    <div className="py-4 flex flex-row justify-between items-center">
                        <span>
                            <span className="text-lg text-gray-300">Enable Local API Connection (Auto On deactivates after 5 minutes if no successful connection)</span>
                        </span>
                        <SelectGroup>
                            {mcduServerMode.map((button) => (
                                <SelectItem
                                    enabled
                                    onSelect={() => setLocalApiEnabled(button.setting)}
                                    selected={localApiEnabled === button.setting}
                                >
                                    {button.name}
                                </SelectItem>
                            ))}
                        </SelectGroup>
                    </div>
=======
type SettingsPageProps = {
    name: string,
}
>>>>>>> a08aa034

export const SettingsPage: FC<SettingsPageProps> = ({ name, children }) => (
    <div>
        <Link to="/settings" className="inline-block mb-4">
            <div className="flex flex-row items-center space-x-3 transition duration-100 hover:text-theme-highlight">
                <ArrowLeft size={30} />
                <h1 className="font-bold text-current">
                    {t('Settings.Title')}
                    {' - '}
                    {name}
                </h1>
            </div>
        </Link>
        <div className="py-2 px-6 w-full rounded-lg border-2 h-content-section-reduced border-theme-accent">
            <ScrollableContainer height={53}>
                <div className="h-full divide-y-2 divide-theme-accent">
                    {children}
                </div>
            </ScrollableContainer>
        </div>
    </div>
);

// SettingsGroup wraps several SettingsItems into a group (no divider and closer together).<br/>
// The parent SettingItem should have groupType="parent", any dependent setting should have groupType="sub".
export const SettingGroup: FC = ({ children }) => (
    <div className="py-4">
        { children }
    </div>
);

type SettingItemProps = {
    name: string,
    unrealistic?: boolean,
    groupType?: 'parent' | 'sub',
    disabled?: boolean,
}

export const SettingItem: FC<SettingItemProps> = ({ name, unrealistic, groupType, disabled, children }) => {
    const UnrealisticHint = () => (
        <span className="ml-2 text-theme-highlight">
            {' '}
            (
            {t('Settings.Unrealistic')}
            )
        </span>
    );

    return (
        <div className={`flex flex-row justify-between items-center ${groupType === undefined && 'py-4' || 'h-12'}`}>
            {groupType === 'sub' ? (
                <span className="flex flex-row ml-6">
                    <span className="ml-2">
                        {name}
                        {unrealistic && (<UnrealisticHint />)}
                    </span>
                </span>
            ) : (
                <span>
                    {name}
                    {unrealistic && (<UnrealisticHint />)}
                </span>
            )}

            <div className={`${disabled && 'pointer-events-none filter grayscale'}`}>
                {children}
            </div>
        </div>
    );
};<|MERGE_RESOLUTION|>--- conflicted
+++ resolved
@@ -64,133 +64,9 @@
     );
 };
 
-<<<<<<< HEAD
-const SimOptionsPage = () => {
-    const [showThrottleSettings, setShowThrottleSettings] = useState(false);
-    const { setShowNavbar } = useContext(SettingsNavbarContext);
-    const [fpSync, setFpSync] = usePersistentProperty('FP_SYNC', 'LOAD');
-    const [dynamicRegistration, setDynamicRegistration] = usePersistentProperty('DYNAMIC_REGISTRATION_DECAL', '0');
-    const [defaultBaro, setDefaultBaro] = usePersistentProperty('CONFIG_INIT_BARO_UNIT', 'AUTO');
-    const [localApiPort, setLocalApiPort] = usePersistentProperty('CONFIG_LOCAL_API_PORT', '8380');
-    const [localApiEnabled, setLocalApiEnabled] = usePersistentProperty('CONFIG_LOCAL_API_ENABLED', 'AUTO ON');
-    const [radioReceiverUsage, setRadioReceiverUsage] = usePersistentProperty('RADIO_RECEIVER_USAGE_ENABLED', '0');
-    const [, setRadioReceiverUsageSimVar] = useSimVar('L:A32NX_RADIO_RECEIVER_USAGE_ENABLED', 'number', 0);
-
-    const fpSyncButtons: ButtonType[] = [
-        { name: 'None', setting: 'NONE' },
-        { name: 'Load Only', setting: 'LOAD' },
-        { name: 'Save', setting: 'SAVE' },
-    ];
-
-    const dynamicRegistrationButtons: ButtonType[] = [
-        { name: 'Disabled', setting: '0' },
-        { name: 'Enabled', setting: '1' },
-    ];
-
-    const defaultBaroButtons: ButtonType[] = [
-        { name: 'Auto', setting: 'AUTO' },
-        { name: 'in Hg', setting: 'IN HG' },
-        { name: 'hPa', setting: 'HPA' },
-    ];
-
-    const mcduServerMode: ButtonType[] = [
-        { name: 'Auto On', setting: 'AUTO ON' },
-        { name: 'Auto Off', setting: 'AUTO OFF' },
-        { name: 'Perm Off', setting: 'PERM OFF' },
-    ];
-
-    useEffect(() => {
-        setShowNavbar(!showThrottleSettings);
-    }, [showThrottleSettings]);
-
-    return (
-        <div>
-            {!showThrottleSettings
-        && (
-            <>
-                <div className="bg-navy-lighter rounded-xl px-6 shadow-lg divide-y divide-gray-700 flex flex-col">
-
-                    <div className="py-4 flex flex-row justify-between items-center">
-                        <span className="text-lg text-gray-300 mr-1">Default Baro</span>
-                        <SelectGroup>
-                            {defaultBaroButtons.map((button) => (
-                                <SelectItem
-                                    enabled
-                                    onSelect={() => setDefaultBaro(button.setting)}
-                                    selected={defaultBaro === button.setting}
-                                >
-                                    {button.name}
-                                </SelectItem>
-                            ))}
-                        </SelectGroup>
-                    </div>
-
-                    <div className="py-4 flex flex-row justify-between items-center">
-                        <span className="text-lg text-gray-300 mr-1">Sync MSFS Flight Plan</span>
-                        <SelectGroup>
-                            {fpSyncButtons.map((button) => (
-                                <SelectItem
-                                    enabled
-                                    onSelect={() => setFpSync(button.setting)}
-                                    selected={fpSync === button.setting}
-                                >
-                                    {button.name}
-                                </SelectItem>
-                            ))}
-                        </SelectGroup>
-                    </div>
-
-                    <div className="py-4 flex flex-row justify-between items-center">
-                        <span className="text-lg text-gray-300 mr-1">Dynamic Registration Decal</span>
-                        <SelectGroup>
-                            {dynamicRegistrationButtons.map((button) => (
-                                <SelectItem
-                                    enabled
-                                    onSelect={() => setDynamicRegistration(button.setting)}
-                                    selected={dynamicRegistration === button.setting}
-                                >
-                                    {button.name}
-                                </SelectItem>
-                            ))}
-                        </SelectGroup>
-                    </div>
-
-                    <div className="py-4 flex flex-row justify-between items-center">
-                        <span>
-                            <span className="text-lg text-gray-300">Local API Port</span>
-                        </span>
-                        <SimpleInput
-                            className="w-30 ml-1.5 px-5 py-1.5 text-lg text-gray-300 rounded-lg bg-navy-light
-                            border-2 border-navy-light focus-within:outline-none focus-within:border-teal-light-contrast text-center disabled"
-                            value={localApiPort}
-                            noLabel
-                            onChange={(event) => {
-                                setLocalApiPort(event);
-                            }}
-                        />
-                    </div>
-
-                    <div className="py-4 flex flex-row justify-between items-center">
-                        <span>
-                            <span className="text-lg text-gray-300">Enable Local API Connection (Auto On deactivates after 5 minutes if no successful connection)</span>
-                        </span>
-                        <SelectGroup>
-                            {mcduServerMode.map((button) => (
-                                <SelectItem
-                                    enabled
-                                    onSelect={() => setLocalApiEnabled(button.setting)}
-                                    selected={localApiEnabled === button.setting}
-                                >
-                                    {button.name}
-                                </SelectItem>
-                            ))}
-                        </SelectGroup>
-                    </div>
-=======
 type SettingsPageProps = {
     name: string,
 }
->>>>>>> a08aa034
 
 export const SettingsPage: FC<SettingsPageProps> = ({ name, children }) => (
     <div>
